--- conflicted
+++ resolved
@@ -21,13 +21,10 @@
 import socket
 import urllib
 
+from quantum.common import exceptions
 from quantum.common.wsgi import Serializer
-from quantum.common import exceptions
-
-<<<<<<< HEAD
-LOG = logging.getLogger('client')
-
-=======
+
+LOG = logging.getLogger('quantum.client')
 EXCEPTIONS = {
     400: exceptions.BadInputError,
     401: exceptions.NotAuthorized,
@@ -37,7 +34,6 @@
     431: exceptions.StateInvalid,
     432: exceptions.PortInUse,
     440: exceptions.AlreadyAttached}
->>>>>>> d5086c8b
 
 
 class ApiCall(object):
@@ -66,6 +62,17 @@
 class Client(object):
 
     """A base client class - derived from Glance.BaseClient"""
+
+    #Metadata for deserializing xml
+    _serialization_metadata = {
+        "application/xml": {
+            "attributes": {
+                "network": ["id", "name"],
+                "port": ["id", "state"],
+                "attachment": ["id"]},
+            "plurals": {"networks": "network",
+                        "ports": "port"}},
+    }
 
     # Action query strings
     networks_path = "/networks"
@@ -115,6 +122,11 @@
     def _send_request(self, conn, method, action, body, headers):
         # Salvatore: Isolating this piece of code in its own method to
         # facilitate stubout for testing
+        if self.logger:
+            self.logger.debug("Quantum Client Request:\n" \
+                    + method + " " + action + "\n")
+            if body:
+                self.logger.debug(body)
         conn.request(method, action, body, headers)
         return conn.getresponse()
 
@@ -144,13 +156,9 @@
 
         if type(params) is dict:
             action += '?' + urllib.urlencode(params)
-<<<<<<< HEAD
-=======
-
         if body:
             body = self.serialize(body)
 
->>>>>>> d5086c8b
         try:
             connection_type = self.get_connection_type()
             headers = headers or {"Content-Type":
@@ -162,21 +170,8 @@
             if self.use_ssl and len(certs):
                 conn = connection_type(self.host, self.port, **certs)
             else:
-<<<<<<< HEAD
-                c = connection_type(self.host, self.port)
-            res = self._send_request(c, method, action, body, headers)
-=======
                 conn = connection_type(self.host, self.port)
-
-            if self.logger:
-                self.logger.debug("Quantum Client Request:\n" \
-                        + method + " " + action + "\n")
-                if body:
-                    self.logger.debug(body)
-
-            conn.request(method, action, body, headers)
-            res = conn.getresponse()
->>>>>>> d5086c8b
+            res = self._send_request(conn, method, action, body, headers)
             status_code = self.get_status_code(res)
             data = res.read()
 
@@ -190,24 +185,21 @@
                                httplib.NO_CONTENT):
                 return self.deserialize(data, status_code)
             else:
-<<<<<<< HEAD
-                # Create exception with HTTP status code and message
                 error_message = res.read()
                 LOG.debug("Server returned error: %s", status_code)
                 LOG.debug("Error message: %s", error_message)
+                # Create exception with HTTP status code and message
+                if res.status in EXCEPTIONS:
+                    raise EXCEPTIONS[res.status]()
+                # Add error code and message to exception arguments
                 ex = Exception("Server returned error: %s" % status_code)
                 ex.args = ([dict(status_code=status_code,
                                  message=error_message)],)
                 raise ex
-=======
-                if res.status in EXCEPTIONS:
-                    raise EXCEPTIONS[res.status]()
-                raise Exception("Server returned error: %s" % res.read())
-
->>>>>>> d5086c8b
         except (socket.error, IOError), e:
-            raise Exception("Unable to connect to "
-                            "server. Got error: %s" % e)
+            msg = "Unable to connect to server. Got error: %s" % e
+            LOG.exception(msg)
+            raise Exception(msg)
 
     def get_status_code(self, response):
         """
@@ -232,20 +224,15 @@
             raise Exception("unable to deserialize object of type = '%s'" \
                                 % type(data))
 
-<<<<<<< HEAD
-    def deserialize(self, data):
-        if self.get_status_code(data) in (202, 204):
-            return data.read()
-        return Serializer().deserialize(data.read(), self.content_type())
-=======
     def deserialize(self, data, status_code):
         """
         Deserializes a an xml or json string into a dictionary
         """
-        if status_code == 202:
+        if status_code in (202, 204):
             return data
-        return Serializer().deserialize(data, self.content_type())
->>>>>>> d5086c8b
+        #server.networks.Controller._serialization_metadata
+        return Serializer(self._serialization_metadata).\
+                    deserialize(data, self.content_type())
 
     def content_type(self, format=None):
         """

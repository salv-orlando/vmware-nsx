--- conflicted
+++ resolved
@@ -25,27 +25,7 @@
 from sqlalchemy.orm import relation
 from quantum.db.models import BASE
 
-<<<<<<< HEAD
-=======
 
-class NetworkBinding(BASE):
-    """Represents a binding of network_id, vif_id"""
-    __tablename__ = 'network_bindings'
-
-    id = Column(Integer, primary_key=True, autoincrement=True)
-    network_id = Column(String(255))
-    vif_id = Column(String(255))
-
-    def __init__(self, network_id, vif_id):
-        self.network_id = network_id
-        self.vif_id = vif_id
-
-    def __repr__(self):
-        return "<NetworkBinding(%s,%s)>" % \
-          (self.network_id, self.vif_id)
-
-
->>>>>>> 8b20e827
 class VlanBinding(BASE):
     """Represents a binding of network_id, vlan_id"""
     __tablename__ = 'vlan_bindings'
